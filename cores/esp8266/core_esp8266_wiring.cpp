/* 
 core_esp8266_wiring.c - implementation of Wiring API for esp8266

 Copyright (c) 2014 Ivan Grokhotkov. All rights reserved.
 This file is part of the esp8266 core for Arduino environment.
 
 This library is free software; you can redistribute it and/or
 modify it under the terms of the GNU Lesser General Public
 License as published by the Free Software Foundation; either
 version 2.1 of the License, or (at your option) any later version.

 This library is distributed in the hope that it will be useful,
 but WITHOUT ANY WARRANTY; without even the implied warranty of
 MERCHANTABILITY or FITNESS FOR A PARTICULAR PURPOSE.  See the GNU
 Lesser General Public License for more details.

 You should have received a copy of the GNU Lesser General Public
 License along with this library; if not, write to the Free Software
 Foundation, Inc., 51 Franklin St, Fifth Floor, Boston, MA  02110-1301  USA
 */

#include "wiring_private.h"
#include "ets_sys.h"
#include "osapi.h"
#include "user_interface.h"
<<<<<<< HEAD
=======
#include "cont.h"
>>>>>>> bc49412c
#include "coredecls.h"

extern "C" {

<<<<<<< HEAD
extern void ets_delay_us(uint32_t us);

=======
static os_timer_t delay_timer;
>>>>>>> bc49412c
static os_timer_t micros_overflow_timer;
static uint32_t micros_at_last_overflow_tick = 0;
static uint32_t micros_overflow_count = 0;
#define ONCE 0
#define REPEAT 1

void __delay(unsigned long ms) {
    esp_delay(ms);
}

void delay(unsigned long ms) __attribute__ ((weak, alias("__delay"))); 

void micros_overflow_tick(void* arg) {
    (void) arg;
    uint32_t m = system_get_time();
    if(m < micros_at_last_overflow_tick)
        ++micros_overflow_count;
    micros_at_last_overflow_tick = m;
}

//---------------------------------------------------------------------------
// millis() 'magic multiplier' approximation
//
// This function corrects the cumlative (296us / usec overflow) drift
// seen in the orignal 'millis()' function.
//
// Input:
//    'm' - 32-bit usec counter,           0 <= m <= 0xFFFFFFFF
//    'c' - 32-bit usec overflow counter   0 <= c <  0x00400000
// Output:
//    Returns milliseconds in modulo 0x1,0000,0000 (0 to 0xFFFFFFFF)
//
// Notes:
//
// 1) This routine approximates the 64-bit integer division,
//
//    quotient =  ( 2^32 c + m ) / 1000,
//
//    through the use of 'magic' multipliers. A slow division is replaced by
//    a faster multiply using a scaled multiplicative inverse of the divisor:
//
//    quotient =~ ( 2^32 c + m ) * k,  where k = Ceiling[ 2^n / 1000 ]
//
//    The precision difference between multiplier and divisor sets the
//    upper-bound of the dividend which can be successfully divided.
//
//    For this application, n = 64, and the divisor (1000) has 10-bits of 
//    precision. This sets the dividend upper-bound to (64 - 10) = 54 bits,
//    and that of 'c' to (54 - 32) = 22 bits. This corresponds to a value
//    for 'c' = 0x0040,0000 , or +570 years of usec counter overflows.
//
// 2) A distributed multiply with offset-summing is used find k( 2^32 c + m ):
//
//      prd = (2^32 kh + kl) * ( 2^32 c + m )
//          = 2^64 kh c + 2^32 kl c + 2^32 kh m + kl m
//               (d)         (c)         (b)       (a)
//
//    Graphically, the offset-sums align in little endian like this:
//                  LS -> MS
//            32       64       96      128
//    | a[-1]  |  a[0]  |  a[1]  |  a[2]  |
//    |       m kl      |    0   |    0   |  a[-1] not needed
//    |        |       m kh      |        |
//    |        |       c kl      |        |  a[1] holds the result
//    |        |        |       c kh      |  a[2] can be discarded
//
//    As only the high-word of 'm kl' and low-word of 'c kh' contribute to the
//    overall result, only (2) 32-bit words are needed for the accumulator.
//
// 3) As C++ does not intrinsically test for addition overflows, one must
//    code specifically to detect them. This approximation skips these
//    overflow checks for speed, hence the sum,
//
//    highword( m kl ) + m kh + c kl  <  (2^64-1),  MUST NOT OVERFLOW.
//
//    To meet this criteria, not only do we have to pick 'k' to achieve our
//    desired precision, we also have to split 'k' appropriately to avoid
//    any addition overflows.
//
//    'k' should be also chosen to align the various products on byte
//    boundaries to avoid any 64-bit shifts before additions, as they incur
//    major time penalties. The 'k' chosen for this specific division by 1000
//    was picked primarily to avoid shifts as well as for precision.
//
//    For the reasons list above, this routine is NOT a general one.
//    Changing divisors could break the overflow requirement and force
//    picking a 'k' split which requires shifts before additions.
//
//              ** Test THOROUGHLY after making changes **
//
// 4) Results of time benchmarks run on an ESP8266 Huzzah feather are:
//
//         usec   x Orig   Comment
// Orig:   3.18   1.00     Original code
// Corr:  13.21   4.15     64-bit reference code
// Test:   4.60   1.45     64-bit magic multiply, 4x32
//
// The magic multiplier routine runs ~3x faster than the reference. Execution
// times can vary considerably with the numbers being multiplied, so one
// should derate this factor to around 2x, worst case.
//
//   Reference function: corrected millis(), 64-bit arithmetic,
//                       truncated to 32-bits by return
//   unsigned long ICACHE_RAM_ATTR millis_corr_DEBUG( void )
//   {
//     // Get usec system time, usec overflow conter
//     ......
//     return ( (c * 4294967296 + m) / 1000 );  // 64-bit division is SLOW
//   } //millis_corr
//
// 5) See this link for a good discussion on magic multipliers:
//    http://ridiculousfish.com/blog/posts/labor-of-division-episode-i.html
//

#define  MAGIC_1E3_wLO  0x4bc6a7f0    // LS part
#define  MAGIC_1E3_wHI  0x00418937    // MS part, magic multiplier

unsigned long ICACHE_RAM_ATTR millis()
{
  union {
     uint64_t  q;     // Accumulator, 64-bit, little endian
     uint32_t  a[2];  // ..........., 32-bit  segments
  } acc;
  acc.a[1] = 0;       // Zero high-acc
  
  // Get usec system time, usec overflow counter
  uint32_t  m = system_get_time();
  uint32_t  c = micros_overflow_count +
                   ((m < micros_at_last_overflow_tick) ? 1 : 0);

  // (a) Init. low-acc with high-word of 1st product. The right-shift
  //     falls on a byte boundary, hence is relatively quick.
  
  acc.q  = ( (uint64_t)( m * (uint64_t)MAGIC_1E3_wLO ) >> 32 );

  // (b) Offset sum, low-acc
  acc.q += ( m * (uint64_t)MAGIC_1E3_wHI );

  // (c) Offset sum, low-acc
  acc.q += ( c * (uint64_t)MAGIC_1E3_wLO );

  // (d) Truncated sum, high-acc
  acc.a[1] += (uint32_t)( c * (uint64_t)MAGIC_1E3_wHI );

  return ( acc.a[1] );  // Extract result, high-acc

} //millis

unsigned long ICACHE_RAM_ATTR micros() {
    return system_get_time();
}

uint64_t ICACHE_RAM_ATTR micros64() {
    uint32_t low32_us = system_get_time();
    uint32_t high32_us = micros_overflow_count + ((low32_us < micros_at_last_overflow_tick) ? 1 : 0);
    uint64_t duration64_us = (uint64_t)high32_us << 32 | low32_us;
    return duration64_us;
}

void ICACHE_RAM_ATTR delayMicroseconds(unsigned int us) {
    os_delay_us(us);
}

void init() {
    initPins();
    timer1_isr_init();
    os_timer_setfn(&micros_overflow_timer, (os_timer_func_t*) &micros_overflow_tick, 0);
    os_timer_arm(&micros_overflow_timer, 60000, REPEAT);
}

};<|MERGE_RESOLUTION|>--- conflicted
+++ resolved
@@ -23,20 +23,11 @@
 #include "ets_sys.h"
 #include "osapi.h"
 #include "user_interface.h"
-<<<<<<< HEAD
-=======
-#include "cont.h"
->>>>>>> bc49412c
 #include "coredecls.h"
+#include "coredecls.h"
 
 extern "C" {
 
-<<<<<<< HEAD
-extern void ets_delay_us(uint32_t us);
-
-=======
-static os_timer_t delay_timer;
->>>>>>> bc49412c
 static os_timer_t micros_overflow_timer;
 static uint32_t micros_at_last_overflow_tick = 0;
 static uint32_t micros_overflow_count = 0;
