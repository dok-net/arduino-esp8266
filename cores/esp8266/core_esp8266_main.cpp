--- conflicted
+++ resolved
@@ -128,38 +128,6 @@
     ets_post(LOOP_TASK_PRIORITY, 0, 0);
 }
 
-<<<<<<< HEAD
-void delay_end(void* arg) {
-    (void)arg;
-    esp_schedule();
-}
-
-extern "C" void __esp_delay(unsigned long ms) {
-    if (ms) {
-        os_timer_setfn(&delay_timer, (os_timer_func_t*)&delay_end, 0);
-        os_timer_arm(&delay_timer, ms, ONCE);
-    }
-    else {
-        esp_schedule();
-    }
-    esp_yield();
-    if (ms) {
-        os_timer_disarm(&delay_timer);
-    }
-}
-
-extern "C" void esp_delay(unsigned long ms) __attribute__((weak, alias("__esp_delay")));
-
-using IsBlockedCB = Delegate<bool(), void*>;
-
-void esp_delay(const uint32_t timeout_ms, const IsBlockedCB& blocked, const uint32_t intvl_ms) {
-    const auto start = millis();
-    decltype(millis()) expired;
-    while ((expired = millis() - start) < timeout_ms && blocked()) {
-        auto remaining = timeout_ms - expired;
-        esp_delay(remaining <= intvl_ms ? remaining : intvl_ms);
-    }
-=======
 // Replacement for delay(0). In CONT, same as yield(). Whereas yield() panics
 // in SYS, esp_resume() is safe to call and only schedules CONT. Use yield()
 // whereever only called from CONT, use esp_resume() if code is called from SYS
@@ -167,7 +135,38 @@
 extern "C" IRAM_ATTR void esp_resume() {
     esp_schedule();
     esp_yield();
->>>>>>> bc49412c
+}
+
+void delay_end(void* arg) {
+    (void)arg;
+    esp_schedule();
+}
+
+extern "C" void __esp_delay(unsigned long ms) {
+    if (ms) {
+        os_timer_setfn(&delay_timer, (os_timer_func_t*)&delay_end, 0);
+        os_timer_arm(&delay_timer, ms, ONCE);
+    }
+    else {
+        esp_schedule();
+    }
+    esp_yield();
+    if (ms) {
+        os_timer_disarm(&delay_timer);
+    }
+}
+
+extern "C" void esp_delay(unsigned long ms) __attribute__((weak, alias("__esp_delay")));
+
+using IsBlockedCB = Delegate<bool(), void*>;
+
+void esp_delay(const uint32_t timeout_ms, const IsBlockedCB& blocked, const uint32_t intvl_ms) {
+    const auto start = millis();
+    decltype(millis()) expired;
+    while ((expired = millis() - start) < timeout_ms && blocked()) {
+        auto remaining = timeout_ms - expired;
+        esp_delay(remaining <= intvl_ms ? remaining : intvl_ms);
+    }
 }
 
 extern "C" void __yield() {
