/*
 ESP8266WiFiScan.cpp - WiFi library for esp8266

 Copyright (c) 2014 Ivan Grokhotkov. All rights reserved.
 This file is part of the esp8266 core for Arduino environment.

 This library is free software; you can redistribute it and/or
 modify it under the terms of the GNU Lesser General Public
 License as published by the Free Software Foundation; either
 version 2.1 of the License, or (at your option) any later version.

 This library is distributed in the hope that it will be useful,
 but WITHOUT ANY WARRANTY; without even the implied warranty of
 MERCHANTABILITY or FITNESS FOR A PARTICULAR PURPOSE.  See the GNU
 Lesser General Public License for more details.

 You should have received a copy of the GNU Lesser General Public
 License along with this library; if not, write to the Free Software
 Foundation, Inc., 51 Franklin St, Fifth Floor, Boston, MA  02110-1301  USA

 Reworked on 28 Dec 2015 by Markus Sattler

 */

#include "ESP8266WiFi.h"
#include "ESP8266WiFiGeneric.h"
#include "ESP8266WiFiScan.h"

#include <coredecls.h>

extern "C" {
#include "c_types.h"
#include "ets_sys.h"
#include "os_type.h"
#include "osapi.h"
#include "mem.h"
#include "user_interface.h"
}

#include "debug.h"
<<<<<<< HEAD
#include <coredecls.h>
=======
>>>>>>> bc49412c

// -----------------------------------------------------------------------------------------------------------------------
// ---------------------------------------------------- Private functions ------------------------------------------------
// -----------------------------------------------------------------------------------------------------------------------




// -----------------------------------------------------------------------------------------------------------------------
// ----------------------------------------------------- scan function ---------------------------------------------------
// -----------------------------------------------------------------------------------------------------------------------

bool ESP8266WiFiScanClass::_scanAsync = false;
bool ESP8266WiFiScanClass::_scanStarted = false;
bool ESP8266WiFiScanClass::_scanComplete = false;

size_t ESP8266WiFiScanClass::_scanCount = 0;
void* ESP8266WiFiScanClass::_scanResult = 0;

std::function<void(int)> ESP8266WiFiScanClass::_onComplete;

/**
 * Start scan WiFi networks available
 * @param async         run in async mode
 * @param show_hidden   show hidden networks
 * @param channel       scan only this channel (0 for all channels)
 * @param ssid*         scan for only this ssid (NULL for all ssid's)
 * @return Number of discovered networks
 */
int8_t ESP8266WiFiScanClass::scanNetworks(bool async, bool show_hidden, uint8 channel, uint8* ssid) {
    if(ESP8266WiFiScanClass::_scanStarted) {
        return WIFI_SCAN_RUNNING;
    }

    ESP8266WiFiScanClass::_scanAsync = async;

    WiFi.enableSTA(true);

    int status = wifi_station_get_connect_status();
    if(status != STATION_GOT_IP && status != STATION_IDLE) {
        wifi_station_disconnect();
    }

    scanDelete();

    struct scan_config config;
    memset(&config, 0, sizeof(config));
    config.ssid = ssid;
    config.channel = channel;
    config.show_hidden = show_hidden;
    if(wifi_station_scan(&config, reinterpret_cast<scan_done_cb_t>(&ESP8266WiFiScanClass::_scanDone))) {
        ESP8266WiFiScanClass::_scanComplete = false;
        ESP8266WiFiScanClass::_scanStarted = true;

        if(ESP8266WiFiScanClass::_scanAsync) {
            esp_resume(); // time for the OS to trigger the scan
            return WIFI_SCAN_RUNNING;
        }

        // will resume when _scanDone fires
        esp_suspend([]() { return !ESP8266WiFiScanClass::_scanComplete && ESP8266WiFiScanClass::_scanStarted; });

        return ESP8266WiFiScanClass::_scanCount;
    } else {
        return WIFI_SCAN_FAILED;
    }

}

/**
 * Starts scanning WiFi networks available in async mode
 * @param onComplete    the event handler executed when the scan is done
 * @param show_hidden   show hidden networks
  */
void ESP8266WiFiScanClass::scanNetworksAsync(std::function<void(int)> onComplete, bool show_hidden) {
    _onComplete = onComplete;
    scanNetworks(true, show_hidden);
}

/**
 * called to get the scan state in Async mode
 * @return scan result or status
 *          -1 if scan not fin
 *          -2 if scan not triggered
 */
int8_t ESP8266WiFiScanClass::scanComplete() {

    if(_scanStarted) {
        return WIFI_SCAN_RUNNING;
    }

    if(_scanComplete) {
        return ESP8266WiFiScanClass::_scanCount;
    }

    return WIFI_SCAN_FAILED;
}

/**
 * delete last scan result from RAM
 */
void ESP8266WiFiScanClass::scanDelete() {
    if(ESP8266WiFiScanClass::_scanResult) {
        delete[] reinterpret_cast<bss_info*>(ESP8266WiFiScanClass::_scanResult);
        ESP8266WiFiScanClass::_scanResult = 0;
        ESP8266WiFiScanClass::_scanCount = 0;
    }
    _scanComplete = false;
}


/**
 * loads all infos from a scanned wifi in to the ptr parameters
 * @param networkItem uint8_t
 * @param ssid  const char**
 * @param encryptionType uint8_t *
 * @param RSSI int32_t *
 * @param BSSID uint8_t **
 * @param channel int32_t *
 * @param isHidden bool *
 * @return (true if ok)
 */
bool ESP8266WiFiScanClass::getNetworkInfo(uint8_t i, String &ssid, uint8_t &encType, int32_t &rssi, uint8_t* &bssid, int32_t &channel, bool &isHidden) {
    struct bss_info* it = reinterpret_cast<struct bss_info*>(_getScanInfoByIndex(i));
    if(!it) {
        return false;
    }

    char ssid_copy[33]; // Ensure space for maximum len SSID (32) plus trailing 0
    memcpy(ssid_copy, it->ssid, sizeof(it->ssid));
    ssid_copy[32] = 0; // Potentially add 0-termination if none present earlier
    ssid = (const char*) ssid_copy;
    encType = encryptionType(i);
    rssi = it->rssi;
    bssid = it->bssid; // move ptr
    channel = it->channel;
    isHidden = (it->is_hidden != 0);

    return true;
}


/**
 * Return the SSID discovered during the network scan.
 * @param i     specify from which network item want to get the information
 * @return       ssid string of the specified item on the networks scanned list
 */
String ESP8266WiFiScanClass::SSID(uint8_t i) {
    struct bss_info* it = reinterpret_cast<struct bss_info*>(_getScanInfoByIndex(i));
    if(!it) {
        return "";
    }
    char tmp[33]; //ssid can be up to 32chars, => plus null term
    memcpy(tmp, it->ssid, sizeof(it->ssid));
    tmp[32] = 0; //nullterm in case of 32 char ssid

    return String(reinterpret_cast<const char*>(tmp));
}


/**
 * Return the encryption type of the networks discovered during the scanNetworks
 * @param i specify from which network item want to get the information
 * @return  encryption type (enum wl_enc_type) of the specified item on the networks scanned list
 */
uint8_t ESP8266WiFiScanClass::encryptionType(uint8_t i) {
    struct bss_info* it = reinterpret_cast<struct bss_info*>(_getScanInfoByIndex(i));
    if(!it) {
        return -1;
    }

    switch(it->authmode) {
        case AUTH_OPEN:
            return ENC_TYPE_NONE;
        case AUTH_WEP:
            return ENC_TYPE_WEP;
        case AUTH_WPA_PSK:
            return ENC_TYPE_TKIP;
        case AUTH_WPA2_PSK:
            return ENC_TYPE_CCMP;
        case AUTH_WPA_WPA2_PSK:
            return ENC_TYPE_AUTO;
        default:
            return -1;
    }
}

/**
 * Return the RSSI of the networks discovered during the scanNetworks
 * @param i specify from which network item want to get the information
 * @return  signed value of RSSI of the specified item on the networks scanned list
 */
int32_t ESP8266WiFiScanClass::RSSI(uint8_t i) {
    struct bss_info* it = reinterpret_cast<struct bss_info*>(_getScanInfoByIndex(i));
    if(!it) {
        return 0;
    }
    return it->rssi;
}


/**
 * return MAC / BSSID of scanned wifi
 * @param i specify from which network item want to get the information
 * @return uint8_t * MAC / BSSID of scanned wifi
 */
uint8_t * ESP8266WiFiScanClass::BSSID(uint8_t i) {
    struct bss_info* it = reinterpret_cast<struct bss_info*>(_getScanInfoByIndex(i));
    if(!it) {
        return 0;
    }
    return it->bssid;
}

/**
 * return MAC / BSSID of scanned wifi
 * @param i specify from which network item want to get the information
 * @return String MAC / BSSID of scanned wifi
 */
String ESP8266WiFiScanClass::BSSIDstr(uint8_t i) {
    char mac[18] = { 0 };
    struct bss_info* it = reinterpret_cast<struct bss_info*>(_getScanInfoByIndex(i));
    if(!it) {
        return String("");
    }
    sprintf(mac, "%02X:%02X:%02X:%02X:%02X:%02X", it->bssid[0], it->bssid[1], it->bssid[2], it->bssid[3], it->bssid[4], it->bssid[5]);
    return String(mac);
}

int32_t ESP8266WiFiScanClass::channel(uint8_t i) {
    struct bss_info* it = reinterpret_cast<struct bss_info*>(_getScanInfoByIndex(i));
    if(!it) {
        return 0;
    }
    return it->channel;
}

/**
 * return if the scanned wifi is Hidden (no SSID)
 * @param networkItem specify from which network item want to get the information
 * @return bool (true == hidden)
 */
bool ESP8266WiFiScanClass::isHidden(uint8_t i) {
    struct bss_info* it = reinterpret_cast<struct bss_info*>(_getScanInfoByIndex(i));
    if(!it) {
        return false;
    }
    return (it->is_hidden != 0);
}

/**
 * private
 * scan callback
 * @param result  void *arg
 * @param status STATUS
 */
void ESP8266WiFiScanClass::_scanDone(void* result, int status) {
    if(status != OK) {
        ESP8266WiFiScanClass::_scanCount = 0;
        ESP8266WiFiScanClass::_scanResult = 0;
    } else {

        int i = 0;
        bss_info* head = reinterpret_cast<bss_info*>(result);

        for(bss_info* it = head; it; it = STAILQ_NEXT(it, next), ++i)
            ;
        ESP8266WiFiScanClass::_scanCount = i;
        if(i == 0) {
            ESP8266WiFiScanClass::_scanResult = 0;
        } else {
            bss_info* copied_info = new bss_info[i];
            i = 0;
            for(bss_info* it = head; it; it = STAILQ_NEXT(it, next), ++i) {
                memcpy(copied_info + i, it, sizeof(bss_info));
            }

            ESP8266WiFiScanClass::_scanResult = copied_info;
        }

    }

    ESP8266WiFiScanClass::_scanStarted = false;
    ESP8266WiFiScanClass::_scanComplete = true;

    if (!ESP8266WiFiScanClass::_scanAsync) {
        esp_schedule(); // resume scanNetworks
    } else if (ESP8266WiFiScanClass::_onComplete) {
        ESP8266WiFiScanClass::_onComplete(ESP8266WiFiScanClass::_scanCount);
        ESP8266WiFiScanClass::_onComplete = nullptr;
    }
}

/**
 *
 * @param i specify from which network item want to get the information
 * @return bss_info *
 */
void * ESP8266WiFiScanClass::_getScanInfoByIndex(int i) {
    if(!ESP8266WiFiScanClass::_scanResult || (size_t) i > ESP8266WiFiScanClass::_scanCount) {
        return 0;
    }
    return reinterpret_cast<bss_info*>(ESP8266WiFiScanClass::_scanResult) + i;
}
<|MERGE_RESOLUTION|>--- conflicted
+++ resolved
@@ -1,348 +1,344 @@
-/*
- ESP8266WiFiScan.cpp - WiFi library for esp8266
-
- Copyright (c) 2014 Ivan Grokhotkov. All rights reserved.
- This file is part of the esp8266 core for Arduino environment.
-
- This library is free software; you can redistribute it and/or
- modify it under the terms of the GNU Lesser General Public
- License as published by the Free Software Foundation; either
- version 2.1 of the License, or (at your option) any later version.
-
- This library is distributed in the hope that it will be useful,
- but WITHOUT ANY WARRANTY; without even the implied warranty of
- MERCHANTABILITY or FITNESS FOR A PARTICULAR PURPOSE.  See the GNU
- Lesser General Public License for more details.
-
- You should have received a copy of the GNU Lesser General Public
- License along with this library; if not, write to the Free Software
- Foundation, Inc., 51 Franklin St, Fifth Floor, Boston, MA  02110-1301  USA
-
- Reworked on 28 Dec 2015 by Markus Sattler
-
- */
-
-#include "ESP8266WiFi.h"
-#include "ESP8266WiFiGeneric.h"
-#include "ESP8266WiFiScan.h"
-
-#include <coredecls.h>
-
-extern "C" {
-#include "c_types.h"
-#include "ets_sys.h"
-#include "os_type.h"
-#include "osapi.h"
-#include "mem.h"
-#include "user_interface.h"
-}
-
-#include "debug.h"
-<<<<<<< HEAD
-#include <coredecls.h>
-=======
->>>>>>> bc49412c
-
-// -----------------------------------------------------------------------------------------------------------------------
-// ---------------------------------------------------- Private functions ------------------------------------------------
-// -----------------------------------------------------------------------------------------------------------------------
-
-
-
-
-// -----------------------------------------------------------------------------------------------------------------------
-// ----------------------------------------------------- scan function ---------------------------------------------------
-// -----------------------------------------------------------------------------------------------------------------------
-
-bool ESP8266WiFiScanClass::_scanAsync = false;
-bool ESP8266WiFiScanClass::_scanStarted = false;
-bool ESP8266WiFiScanClass::_scanComplete = false;
-
-size_t ESP8266WiFiScanClass::_scanCount = 0;
-void* ESP8266WiFiScanClass::_scanResult = 0;
-
-std::function<void(int)> ESP8266WiFiScanClass::_onComplete;
-
-/**
- * Start scan WiFi networks available
- * @param async         run in async mode
- * @param show_hidden   show hidden networks
- * @param channel       scan only this channel (0 for all channels)
- * @param ssid*         scan for only this ssid (NULL for all ssid's)
- * @return Number of discovered networks
- */
-int8_t ESP8266WiFiScanClass::scanNetworks(bool async, bool show_hidden, uint8 channel, uint8* ssid) {
-    if(ESP8266WiFiScanClass::_scanStarted) {
-        return WIFI_SCAN_RUNNING;
-    }
-
-    ESP8266WiFiScanClass::_scanAsync = async;
-
-    WiFi.enableSTA(true);
-
-    int status = wifi_station_get_connect_status();
-    if(status != STATION_GOT_IP && status != STATION_IDLE) {
-        wifi_station_disconnect();
-    }
-
-    scanDelete();
-
-    struct scan_config config;
-    memset(&config, 0, sizeof(config));
-    config.ssid = ssid;
-    config.channel = channel;
-    config.show_hidden = show_hidden;
-    if(wifi_station_scan(&config, reinterpret_cast<scan_done_cb_t>(&ESP8266WiFiScanClass::_scanDone))) {
-        ESP8266WiFiScanClass::_scanComplete = false;
-        ESP8266WiFiScanClass::_scanStarted = true;
-
-        if(ESP8266WiFiScanClass::_scanAsync) {
-            esp_resume(); // time for the OS to trigger the scan
-            return WIFI_SCAN_RUNNING;
-        }
-
-        // will resume when _scanDone fires
-        esp_suspend([]() { return !ESP8266WiFiScanClass::_scanComplete && ESP8266WiFiScanClass::_scanStarted; });
-
-        return ESP8266WiFiScanClass::_scanCount;
-    } else {
-        return WIFI_SCAN_FAILED;
-    }
-
-}
-
-/**
- * Starts scanning WiFi networks available in async mode
- * @param onComplete    the event handler executed when the scan is done
- * @param show_hidden   show hidden networks
-  */
-void ESP8266WiFiScanClass::scanNetworksAsync(std::function<void(int)> onComplete, bool show_hidden) {
-    _onComplete = onComplete;
-    scanNetworks(true, show_hidden);
-}
-
-/**
- * called to get the scan state in Async mode
- * @return scan result or status
- *          -1 if scan not fin
- *          -2 if scan not triggered
- */
-int8_t ESP8266WiFiScanClass::scanComplete() {
-
-    if(_scanStarted) {
-        return WIFI_SCAN_RUNNING;
-    }
-
-    if(_scanComplete) {
-        return ESP8266WiFiScanClass::_scanCount;
-    }
-
-    return WIFI_SCAN_FAILED;
-}
-
-/**
- * delete last scan result from RAM
- */
-void ESP8266WiFiScanClass::scanDelete() {
-    if(ESP8266WiFiScanClass::_scanResult) {
-        delete[] reinterpret_cast<bss_info*>(ESP8266WiFiScanClass::_scanResult);
-        ESP8266WiFiScanClass::_scanResult = 0;
-        ESP8266WiFiScanClass::_scanCount = 0;
-    }
-    _scanComplete = false;
-}
-
-
-/**
- * loads all infos from a scanned wifi in to the ptr parameters
- * @param networkItem uint8_t
- * @param ssid  const char**
- * @param encryptionType uint8_t *
- * @param RSSI int32_t *
- * @param BSSID uint8_t **
- * @param channel int32_t *
- * @param isHidden bool *
- * @return (true if ok)
- */
-bool ESP8266WiFiScanClass::getNetworkInfo(uint8_t i, String &ssid, uint8_t &encType, int32_t &rssi, uint8_t* &bssid, int32_t &channel, bool &isHidden) {
-    struct bss_info* it = reinterpret_cast<struct bss_info*>(_getScanInfoByIndex(i));
-    if(!it) {
-        return false;
-    }
-
-    char ssid_copy[33]; // Ensure space for maximum len SSID (32) plus trailing 0
-    memcpy(ssid_copy, it->ssid, sizeof(it->ssid));
-    ssid_copy[32] = 0; // Potentially add 0-termination if none present earlier
-    ssid = (const char*) ssid_copy;
-    encType = encryptionType(i);
-    rssi = it->rssi;
-    bssid = it->bssid; // move ptr
-    channel = it->channel;
-    isHidden = (it->is_hidden != 0);
-
-    return true;
-}
-
-
-/**
- * Return the SSID discovered during the network scan.
- * @param i     specify from which network item want to get the information
- * @return       ssid string of the specified item on the networks scanned list
- */
-String ESP8266WiFiScanClass::SSID(uint8_t i) {
-    struct bss_info* it = reinterpret_cast<struct bss_info*>(_getScanInfoByIndex(i));
-    if(!it) {
-        return "";
-    }
-    char tmp[33]; //ssid can be up to 32chars, => plus null term
-    memcpy(tmp, it->ssid, sizeof(it->ssid));
-    tmp[32] = 0; //nullterm in case of 32 char ssid
-
-    return String(reinterpret_cast<const char*>(tmp));
-}
-
-
-/**
- * Return the encryption type of the networks discovered during the scanNetworks
- * @param i specify from which network item want to get the information
- * @return  encryption type (enum wl_enc_type) of the specified item on the networks scanned list
- */
-uint8_t ESP8266WiFiScanClass::encryptionType(uint8_t i) {
-    struct bss_info* it = reinterpret_cast<struct bss_info*>(_getScanInfoByIndex(i));
-    if(!it) {
-        return -1;
-    }
-
-    switch(it->authmode) {
-        case AUTH_OPEN:
-            return ENC_TYPE_NONE;
-        case AUTH_WEP:
-            return ENC_TYPE_WEP;
-        case AUTH_WPA_PSK:
-            return ENC_TYPE_TKIP;
-        case AUTH_WPA2_PSK:
-            return ENC_TYPE_CCMP;
-        case AUTH_WPA_WPA2_PSK:
-            return ENC_TYPE_AUTO;
-        default:
-            return -1;
-    }
-}
-
-/**
- * Return the RSSI of the networks discovered during the scanNetworks
- * @param i specify from which network item want to get the information
- * @return  signed value of RSSI of the specified item on the networks scanned list
- */
-int32_t ESP8266WiFiScanClass::RSSI(uint8_t i) {
-    struct bss_info* it = reinterpret_cast<struct bss_info*>(_getScanInfoByIndex(i));
-    if(!it) {
-        return 0;
-    }
-    return it->rssi;
-}
-
-
-/**
- * return MAC / BSSID of scanned wifi
- * @param i specify from which network item want to get the information
- * @return uint8_t * MAC / BSSID of scanned wifi
- */
-uint8_t * ESP8266WiFiScanClass::BSSID(uint8_t i) {
-    struct bss_info* it = reinterpret_cast<struct bss_info*>(_getScanInfoByIndex(i));
-    if(!it) {
-        return 0;
-    }
-    return it->bssid;
-}
-
-/**
- * return MAC / BSSID of scanned wifi
- * @param i specify from which network item want to get the information
- * @return String MAC / BSSID of scanned wifi
- */
-String ESP8266WiFiScanClass::BSSIDstr(uint8_t i) {
-    char mac[18] = { 0 };
-    struct bss_info* it = reinterpret_cast<struct bss_info*>(_getScanInfoByIndex(i));
-    if(!it) {
-        return String("");
-    }
-    sprintf(mac, "%02X:%02X:%02X:%02X:%02X:%02X", it->bssid[0], it->bssid[1], it->bssid[2], it->bssid[3], it->bssid[4], it->bssid[5]);
-    return String(mac);
-}
-
-int32_t ESP8266WiFiScanClass::channel(uint8_t i) {
-    struct bss_info* it = reinterpret_cast<struct bss_info*>(_getScanInfoByIndex(i));
-    if(!it) {
-        return 0;
-    }
-    return it->channel;
-}
-
-/**
- * return if the scanned wifi is Hidden (no SSID)
- * @param networkItem specify from which network item want to get the information
- * @return bool (true == hidden)
- */
-bool ESP8266WiFiScanClass::isHidden(uint8_t i) {
-    struct bss_info* it = reinterpret_cast<struct bss_info*>(_getScanInfoByIndex(i));
-    if(!it) {
-        return false;
-    }
-    return (it->is_hidden != 0);
-}
-
-/**
- * private
- * scan callback
- * @param result  void *arg
- * @param status STATUS
- */
-void ESP8266WiFiScanClass::_scanDone(void* result, int status) {
-    if(status != OK) {
-        ESP8266WiFiScanClass::_scanCount = 0;
-        ESP8266WiFiScanClass::_scanResult = 0;
-    } else {
-
-        int i = 0;
-        bss_info* head = reinterpret_cast<bss_info*>(result);
-
-        for(bss_info* it = head; it; it = STAILQ_NEXT(it, next), ++i)
-            ;
-        ESP8266WiFiScanClass::_scanCount = i;
-        if(i == 0) {
-            ESP8266WiFiScanClass::_scanResult = 0;
-        } else {
-            bss_info* copied_info = new bss_info[i];
-            i = 0;
-            for(bss_info* it = head; it; it = STAILQ_NEXT(it, next), ++i) {
-                memcpy(copied_info + i, it, sizeof(bss_info));
-            }
-
-            ESP8266WiFiScanClass::_scanResult = copied_info;
-        }
-
-    }
-
-    ESP8266WiFiScanClass::_scanStarted = false;
-    ESP8266WiFiScanClass::_scanComplete = true;
-
-    if (!ESP8266WiFiScanClass::_scanAsync) {
-        esp_schedule(); // resume scanNetworks
-    } else if (ESP8266WiFiScanClass::_onComplete) {
-        ESP8266WiFiScanClass::_onComplete(ESP8266WiFiScanClass::_scanCount);
-        ESP8266WiFiScanClass::_onComplete = nullptr;
-    }
-}
-
-/**
- *
- * @param i specify from which network item want to get the information
- * @return bss_info *
- */
-void * ESP8266WiFiScanClass::_getScanInfoByIndex(int i) {
-    if(!ESP8266WiFiScanClass::_scanResult || (size_t) i > ESP8266WiFiScanClass::_scanCount) {
-        return 0;
-    }
-    return reinterpret_cast<bss_info*>(ESP8266WiFiScanClass::_scanResult) + i;
-}
+/*
+ ESP8266WiFiScan.cpp - WiFi library for esp8266
+
+ Copyright (c) 2014 Ivan Grokhotkov. All rights reserved.
+ This file is part of the esp8266 core for Arduino environment.
+
+ This library is free software; you can redistribute it and/or
+ modify it under the terms of the GNU Lesser General Public
+ License as published by the Free Software Foundation; either
+ version 2.1 of the License, or (at your option) any later version.
+
+ This library is distributed in the hope that it will be useful,
+ but WITHOUT ANY WARRANTY; without even the implied warranty of
+ MERCHANTABILITY or FITNESS FOR A PARTICULAR PURPOSE.  See the GNU
+ Lesser General Public License for more details.
+
+ You should have received a copy of the GNU Lesser General Public
+ License along with this library; if not, write to the Free Software
+ Foundation, Inc., 51 Franklin St, Fifth Floor, Boston, MA  02110-1301  USA
+
+ Reworked on 28 Dec 2015 by Markus Sattler
+
+ */
+
+#include "ESP8266WiFi.h"
+#include "ESP8266WiFiGeneric.h"
+#include "ESP8266WiFiScan.h"
+
+#include <coredecls.h>
+
+extern "C" {
+#include "c_types.h"
+#include "ets_sys.h"
+#include "os_type.h"
+#include "osapi.h"
+#include "mem.h"
+#include "user_interface.h"
+}
+
+#include "debug.h"
+#include <coredecls.h>
+// -----------------------------------------------------------------------------------------------------------------------
+// ---------------------------------------------------- Private functions ------------------------------------------------
+// -----------------------------------------------------------------------------------------------------------------------
+
+
+
+
+// -----------------------------------------------------------------------------------------------------------------------
+// ----------------------------------------------------- scan function ---------------------------------------------------
+// -----------------------------------------------------------------------------------------------------------------------
+
+bool ESP8266WiFiScanClass::_scanAsync = false;
+bool ESP8266WiFiScanClass::_scanStarted = false;
+bool ESP8266WiFiScanClass::_scanComplete = false;
+
+size_t ESP8266WiFiScanClass::_scanCount = 0;
+void* ESP8266WiFiScanClass::_scanResult = 0;
+
+std::function<void(int)> ESP8266WiFiScanClass::_onComplete;
+
+/**
+ * Start scan WiFi networks available
+ * @param async         run in async mode
+ * @param show_hidden   show hidden networks
+ * @param channel       scan only this channel (0 for all channels)
+ * @param ssid*         scan for only this ssid (NULL for all ssid's)
+ * @return Number of discovered networks
+ */
+int8_t ESP8266WiFiScanClass::scanNetworks(bool async, bool show_hidden, uint8 channel, uint8* ssid) {
+    if(ESP8266WiFiScanClass::_scanStarted) {
+        return WIFI_SCAN_RUNNING;
+    }
+
+    ESP8266WiFiScanClass::_scanAsync = async;
+
+    WiFi.enableSTA(true);
+
+    int status = wifi_station_get_connect_status();
+    if(status != STATION_GOT_IP && status != STATION_IDLE) {
+        wifi_station_disconnect();
+    }
+
+    scanDelete();
+
+    struct scan_config config;
+    memset(&config, 0, sizeof(config));
+    config.ssid = ssid;
+    config.channel = channel;
+    config.show_hidden = show_hidden;
+    if(wifi_station_scan(&config, reinterpret_cast<scan_done_cb_t>(&ESP8266WiFiScanClass::_scanDone))) {
+        ESP8266WiFiScanClass::_scanComplete = false;
+        ESP8266WiFiScanClass::_scanStarted = true;
+
+        if(ESP8266WiFiScanClass::_scanAsync) {
+            esp_resume(); // time for the OS to trigger the scan
+            return WIFI_SCAN_RUNNING;
+        }
+
+        // will resume when _scanDone fires
+        esp_suspend([]() { return !ESP8266WiFiScanClass::_scanComplete && ESP8266WiFiScanClass::_scanStarted; });
+
+        return ESP8266WiFiScanClass::_scanCount;
+    } else {
+        return WIFI_SCAN_FAILED;
+    }
+
+}
+
+/**
+ * Starts scanning WiFi networks available in async mode
+ * @param onComplete    the event handler executed when the scan is done
+ * @param show_hidden   show hidden networks
+  */
+void ESP8266WiFiScanClass::scanNetworksAsync(std::function<void(int)> onComplete, bool show_hidden) {
+    _onComplete = onComplete;
+    scanNetworks(true, show_hidden);
+}
+
+/**
+ * called to get the scan state in Async mode
+ * @return scan result or status
+ *          -1 if scan not fin
+ *          -2 if scan not triggered
+ */
+int8_t ESP8266WiFiScanClass::scanComplete() {
+
+    if(_scanStarted) {
+        return WIFI_SCAN_RUNNING;
+    }
+
+    if(_scanComplete) {
+        return ESP8266WiFiScanClass::_scanCount;
+    }
+
+    return WIFI_SCAN_FAILED;
+}
+
+/**
+ * delete last scan result from RAM
+ */
+void ESP8266WiFiScanClass::scanDelete() {
+    if(ESP8266WiFiScanClass::_scanResult) {
+        delete[] reinterpret_cast<bss_info*>(ESP8266WiFiScanClass::_scanResult);
+        ESP8266WiFiScanClass::_scanResult = 0;
+        ESP8266WiFiScanClass::_scanCount = 0;
+    }
+    _scanComplete = false;
+}
+
+
+/**
+ * loads all infos from a scanned wifi in to the ptr parameters
+ * @param networkItem uint8_t
+ * @param ssid  const char**
+ * @param encryptionType uint8_t *
+ * @param RSSI int32_t *
+ * @param BSSID uint8_t **
+ * @param channel int32_t *
+ * @param isHidden bool *
+ * @return (true if ok)
+ */
+bool ESP8266WiFiScanClass::getNetworkInfo(uint8_t i, String &ssid, uint8_t &encType, int32_t &rssi, uint8_t* &bssid, int32_t &channel, bool &isHidden) {
+    struct bss_info* it = reinterpret_cast<struct bss_info*>(_getScanInfoByIndex(i));
+    if(!it) {
+        return false;
+    }
+
+    char ssid_copy[33]; // Ensure space for maximum len SSID (32) plus trailing 0
+    memcpy(ssid_copy, it->ssid, sizeof(it->ssid));
+    ssid_copy[32] = 0; // Potentially add 0-termination if none present earlier
+    ssid = (const char*) ssid_copy;
+    encType = encryptionType(i);
+    rssi = it->rssi;
+    bssid = it->bssid; // move ptr
+    channel = it->channel;
+    isHidden = (it->is_hidden != 0);
+
+    return true;
+}
+
+
+/**
+ * Return the SSID discovered during the network scan.
+ * @param i     specify from which network item want to get the information
+ * @return       ssid string of the specified item on the networks scanned list
+ */
+String ESP8266WiFiScanClass::SSID(uint8_t i) {
+    struct bss_info* it = reinterpret_cast<struct bss_info*>(_getScanInfoByIndex(i));
+    if(!it) {
+        return "";
+    }
+    char tmp[33]; //ssid can be up to 32chars, => plus null term
+    memcpy(tmp, it->ssid, sizeof(it->ssid));
+    tmp[32] = 0; //nullterm in case of 32 char ssid
+
+    return String(reinterpret_cast<const char*>(tmp));
+}
+
+
+/**
+ * Return the encryption type of the networks discovered during the scanNetworks
+ * @param i specify from which network item want to get the information
+ * @return  encryption type (enum wl_enc_type) of the specified item on the networks scanned list
+ */
+uint8_t ESP8266WiFiScanClass::encryptionType(uint8_t i) {
+    struct bss_info* it = reinterpret_cast<struct bss_info*>(_getScanInfoByIndex(i));
+    if(!it) {
+        return -1;
+    }
+
+    switch(it->authmode) {
+        case AUTH_OPEN:
+            return ENC_TYPE_NONE;
+        case AUTH_WEP:
+            return ENC_TYPE_WEP;
+        case AUTH_WPA_PSK:
+            return ENC_TYPE_TKIP;
+        case AUTH_WPA2_PSK:
+            return ENC_TYPE_CCMP;
+        case AUTH_WPA_WPA2_PSK:
+            return ENC_TYPE_AUTO;
+        default:
+            return -1;
+    }
+}
+
+/**
+ * Return the RSSI of the networks discovered during the scanNetworks
+ * @param i specify from which network item want to get the information
+ * @return  signed value of RSSI of the specified item on the networks scanned list
+ */
+int32_t ESP8266WiFiScanClass::RSSI(uint8_t i) {
+    struct bss_info* it = reinterpret_cast<struct bss_info*>(_getScanInfoByIndex(i));
+    if(!it) {
+        return 0;
+    }
+    return it->rssi;
+}
+
+
+/**
+ * return MAC / BSSID of scanned wifi
+ * @param i specify from which network item want to get the information
+ * @return uint8_t * MAC / BSSID of scanned wifi
+ */
+uint8_t * ESP8266WiFiScanClass::BSSID(uint8_t i) {
+    struct bss_info* it = reinterpret_cast<struct bss_info*>(_getScanInfoByIndex(i));
+    if(!it) {
+        return 0;
+    }
+    return it->bssid;
+}
+
+/**
+ * return MAC / BSSID of scanned wifi
+ * @param i specify from which network item want to get the information
+ * @return String MAC / BSSID of scanned wifi
+ */
+String ESP8266WiFiScanClass::BSSIDstr(uint8_t i) {
+    char mac[18] = { 0 };
+    struct bss_info* it = reinterpret_cast<struct bss_info*>(_getScanInfoByIndex(i));
+    if(!it) {
+        return String("");
+    }
+    sprintf(mac, "%02X:%02X:%02X:%02X:%02X:%02X", it->bssid[0], it->bssid[1], it->bssid[2], it->bssid[3], it->bssid[4], it->bssid[5]);
+    return String(mac);
+}
+
+int32_t ESP8266WiFiScanClass::channel(uint8_t i) {
+    struct bss_info* it = reinterpret_cast<struct bss_info*>(_getScanInfoByIndex(i));
+    if(!it) {
+        return 0;
+    }
+    return it->channel;
+}
+
+/**
+ * return if the scanned wifi is Hidden (no SSID)
+ * @param networkItem specify from which network item want to get the information
+ * @return bool (true == hidden)
+ */
+bool ESP8266WiFiScanClass::isHidden(uint8_t i) {
+    struct bss_info* it = reinterpret_cast<struct bss_info*>(_getScanInfoByIndex(i));
+    if(!it) {
+        return false;
+    }
+    return (it->is_hidden != 0);
+}
+
+/**
+ * private
+ * scan callback
+ * @param result  void *arg
+ * @param status STATUS
+ */
+void ESP8266WiFiScanClass::_scanDone(void* result, int status) {
+    if(status != OK) {
+        ESP8266WiFiScanClass::_scanCount = 0;
+        ESP8266WiFiScanClass::_scanResult = 0;
+    } else {
+
+        int i = 0;
+        bss_info* head = reinterpret_cast<bss_info*>(result);
+
+        for(bss_info* it = head; it; it = STAILQ_NEXT(it, next), ++i)
+            ;
+        ESP8266WiFiScanClass::_scanCount = i;
+        if(i == 0) {
+            ESP8266WiFiScanClass::_scanResult = 0;
+        } else {
+            bss_info* copied_info = new bss_info[i];
+            i = 0;
+            for(bss_info* it = head; it; it = STAILQ_NEXT(it, next), ++i) {
+                memcpy(copied_info + i, it, sizeof(bss_info));
+            }
+
+            ESP8266WiFiScanClass::_scanResult = copied_info;
+        }
+
+    }
+
+    ESP8266WiFiScanClass::_scanStarted = false;
+    ESP8266WiFiScanClass::_scanComplete = true;
+
+    if (!ESP8266WiFiScanClass::_scanAsync) {
+        esp_schedule(); // resume scanNetworks
+    } else if (ESP8266WiFiScanClass::_onComplete) {
+        ESP8266WiFiScanClass::_onComplete(ESP8266WiFiScanClass::_scanCount);
+        ESP8266WiFiScanClass::_onComplete = nullptr;
+    }
+}
+
+/**
+ *
+ * @param i specify from which network item want to get the information
+ * @return bss_info *
+ */
+void * ESP8266WiFiScanClass::_getScanInfoByIndex(int i) {
+    if(!ESP8266WiFiScanClass::_scanResult || (size_t) i > ESP8266WiFiScanClass::_scanCount) {
+        return 0;
+    }
+    return reinterpret_cast<bss_info*>(ESP8266WiFiScanClass::_scanResult) + i;
+}